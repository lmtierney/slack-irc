{
  "name": "slack-irc",
  "version": "3.8.0",
  "description": "Connects IRC and Slack channels by sending messages back and forth.",
  "keywords": [
    "slack",
    "irc",
    "gateway",
    "bot",
    "slack-irc"
  ],
  "main": "dist/index.js",
  "bin": "dist/index.js",
  "repository": {
    "type": "git",
    "url": "git@github.com:ekmartin/slack-irc.git"
  },
  "bugs": {
    "url": "https://github.com/ekmartin/slack-irc/issues"
  },
  "scripts": {
    "start": "node dist/index.js",
    "build": "babel lib --out-dir dist",
    "prepublish": "npm run build",
    "lint": "eslint . --ignore-path .gitignore",
    "mocha": "mocha --compilers js:babel-core/register $(find test -name '*.test.js')",
    "mocha:watch": "npm run mocha -- --watch --reporter min",
    "coverage": "nyc --require babel-core/register _mocha -- $(find test -name '*.test.js') && nyc report --reporter=cobertura",
    "test": "npm run lint && npm run coverage"
  },
  "author": {
    "name": "Martin Ek <mail@ekmartin.no>"
  },
  "license": "MIT",
  "dependencies": {
    "check-env": "1.2.0",
    "commander": "2.9.0",
    "irc": "0.5.0",
<<<<<<< HEAD
    "lodash": "4.11.1",
    "@slack/client": "3.1.0",
=======
    "lodash": "4.11.2",
    "@slack/client": "3.0.0",
>>>>>>> 7ec1523d
    "strip-json-comments": "2.0.1",
    "winston": "2.2.0"
  },
  "devDependencies": {
    "babel-cli": "^6.6.5",
    "babel-core": "^6.7.4",
    "babel-eslint": "^6.0.2",
    "babel-preset-es2015": "^6.6.0",
    "babel-preset-stage-0": "^6.5.0",
    "chai": "3.5.0",
    "eslint": "2.9.0",
    "eslint-config-airbnb": "^7.0.0",
    "eslint-config-webkom": "^1.3.4",
    "mocha": "2.4.5",
    "nyc": "^6.1.1",
    "sinon": "1.17.4",
    "sinon-chai": "2.8.0"
  }
}<|MERGE_RESOLUTION|>--- conflicted
+++ resolved
@@ -36,13 +36,8 @@
     "check-env": "1.2.0",
     "commander": "2.9.0",
     "irc": "0.5.0",
-<<<<<<< HEAD
-    "lodash": "4.11.1",
+    "lodash": "4.11.2",
     "@slack/client": "3.1.0",
-=======
-    "lodash": "4.11.2",
-    "@slack/client": "3.0.0",
->>>>>>> 7ec1523d
     "strip-json-comments": "2.0.1",
     "winston": "2.2.0"
   },
